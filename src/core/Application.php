<?php

namespace src\core;

use Exception;
use src\exceptions\BaseHttpException;
use src\core\{Config, Router, Container};
use src\database\Database;
use src\services\{ApplicationService, UserService, AuthService, CompanyService, JobService, UploadService};
use src\middlewares\{AnyAuthMiddleware, CompanyAuthMiddleware, JobSeekerAuthMiddleware};
use src\controllers\{AuthController, CompanyController, HomeController, JobController};
use src\repositories\{ApplicationRepository, UserRepository, JobRepository};
use src\utils\UserSession;


// Class for the entry point of the application
class Application
{
    private readonly Container $container;

    public function __construct()
    {
        // Initialize container
        $this->container = new Container();
        $this->registerContainer();
        error_log("Container initialized");

        // Initialize routes
        $this->registerRoutes();
        error_log("Routes initialized");

        // Initialize session
        UserSession::start();
    }

    /**
     * For run the application, and handling global exceptions
     * Inspired by NestJS's Global Exception Filter to prevent the application from crashing
     */
    public function run()
    {
        try {
            // Run the application
            error_log("Running application...");
            $router = $this->container->get(Router::class);
            $router->dispatch();
        } catch (BaseHttpException $e) {
            // Global exception filters
            error_log("HTTP Exception: " . $e->getCode() . " " . $e->getMessage());
        } catch (Exception $e) {
            // Handle other exceptions as Internal Server Error
            error_log("Internal Server Error: " . $e->getMessage());
        }
    }

    /**
     * Register all of the routes
     **/
    private function registerRoutes()
    {
        $router = $this->container->get(Router::class);

        // Middlewares factory function
        $anyAuthMiddlewareFactoryFunction = function () {
            return $this->container->get(AnyAuthMiddleware::class);
        };
        $jobSeekerAuthMiddleware = function () {
            return $this->container->get(JobSeekerAuthMiddleware::class);
        };

        // Home
        $router->get(
            '/home',
            function () {
                $controller = $this->container->get(HomeController::class);
                $method = 'renderHome';
                return [
                    'controller' => $controller,
                    'method' => $method
                ];
            },
        );

        // Auth Routes
        $this->registerAuthRoutes();

        // Job Seeker routes
        $this->registerJobSeekerRoutes();

        // Company routes
        $this->registerCompanyRoutes();
    }

    /**
     * Register auth routes
     */
    private function registerAuthRoutes()
    {
        $router = $this->container->get(Router::class);

        /**
         * Sign in
         */
        $signInFactoryFunction = function () {
            $controller = $this->container->get(AuthController::class);
            $method = 'renderAndHandleSignIn';
            return [
                'controller' => $controller,
                'method' => $method
            ];
        };
        // render
        $router->get(
            '/auth/sign-in',
            $signInFactoryFunction
        );
        // handle
        $router->post(
            '/auth/sign-in',
            $signInFactoryFunction
        );

        /**
         * Sign up (general)
         */
        $router->get(
            '/auth/sign-up',
            function () {
                $controller = $this->container->get(AuthController::class);
                $method = 'renderSignUp';
                return [
                    'controller' => $controller,
                    'method' => $method
                ];
            }
        );

        /**
         * Sign up (company)
         */
        $signUpCompanyFactoryFunction = function () {
            $controller = $this->container->get(AuthController::class);
            $method = 'renderandhandleSignUpCompany';
            return [
                'controller' => $controller,
                'method' => $method
            ];
        };
        // render
        $router->get(
            '/auth/sign-up/company',
            $signUpCompanyFactoryFunction
        );
        // handle
        $router->post(
            '/auth/sign-up/company',
            $signUpCompanyFactoryFunction
        );

        /**
         * Sign up (job seeker)
         */
        $signUpJobSeekerFactoryFunction = function () {
            $controller = $this->container->get(AuthController::class);
            $method = 'renderandhandleSignUpJobSeeker';
            return [
                'controller' => $controller,
                'method' => $method
            ];
        };
        // render
        $router->get(
            '/auth/sign-up/job-seeker',
            $signUpJobSeekerFactoryFunction
        );
        // handle
        $router->post(
            '/auth/sign-up/job-seeker',
            $signUpJobSeekerFactoryFunction
        );

        /**
<<<<<<< HEAD
         * Job Routes (Job-Seeker)
         */
        // Create job
        // $createJobFactoryFunction = function () {
        //     $controller = $this->container->get(CompanyController::class);
        //     $method = 'renderAndHandleCreateJob';
        //     return [
        //         'controller' => $controller,
        //         'method' => $method
        //     ];
        // };
        // Render
        // $router->get(
        //     '/company/jobs/create',
        //     $createJobFactoryFunction,
        //     [$companyAuthMiddlewareFactoryFunction]
        // );
        // Handle
        // $router->post(
        //     '/company/jobs/create',
        //     $createJobFactoryFunction,
        //     [$companyAuthMiddlewareFactoryFunction]
        // );

        // Get jobs
        $router->get(
            '/jobs',
            function () {
                $controller = $this->container->get(JobController::class);
                $method = 'renderJobs';
=======
         * Sign out
         */
        $router->post(
            '/auth/sign-out',
            function () {
                $controller = $this->container->get(AuthController::class);
                $method = 'handleSignOut';
>>>>>>> b6f5dddb
                return [
                    'controller' => $controller,
                    'method' => $method
                ];
            },
<<<<<<< HEAD
            [$jobSeekerAuthMiddleware]
        );

        // Get company detail jobs
        $router->get(
            '/company/jobs/[jobId]/applications',
            function () {
                $controller = $this->container->get(CompanyController::class);
                $method = 'renderCompanyJobApplications';
=======
        );
    }

    /**
     * Register job seeker routes
     */
    private function registerJobSeekerRoutes()
    {
        $router = $this->container->get(Router::class);
        $jobSeekerAuthMiddlewareFactoryFunction = function () {
            return $this->container->get(JobSeekerAuthMiddleware::class);
        };

        /**
         * Get job seeeker's application history
         */
        $router->get(
            '/history',
            function () {
                $controller = $this->container->get(JobController::class);
                $method = 'renderandHandleHistory';
>>>>>>> b6f5dddb
                return [
                    'controller' => $controller,
                    'method' => $method
                ];
            },
<<<<<<< HEAD
            [$companyAuthMiddlewareFactoryFunction]
        );

        /**
         * Company Routes
=======
            [$jobSeekerAuthMiddlewareFactoryFunction]
        );
    }

    /**
     * Register company routes
     */
    private function registerCompanyRoutes()
    {
        $router = $this->container->get(Router::class);
        $companyAuthMiddlewareFactoryFunction = function () {
            return $this->container->get(CompanyAuthMiddleware::class);
        };

        /**
         * Create new job for a company & handle the form submission
>>>>>>> b6f5dddb
         */
        $createJobFactoryFunction = function () {
            $controller = $this->container->get(CompanyController::class);
            $method = 'renderAndHandleCreateJob';
            return [
                'controller' => $controller,
                'method' => $method
            ];
        };
        // Render
        $router->get(
            '/company/jobs/create',
            $createJobFactoryFunction,
            [$companyAuthMiddlewareFactoryFunction]
        );
        // Handle
        $router->post(
            '/company/jobs/create',
            $createJobFactoryFunction,
            [$companyAuthMiddlewareFactoryFunction]
        );

        /**
         * Get company's jobs
         */
        $router->get(
            '/company/jobs',
            function () {
                $controller = $this->container->get(CompanyController::class);
                $method = 'renderCompanyJobs';
                return [
                    'controller' => $controller,
                    'method' => $method
                ];
            },
            [$companyAuthMiddlewareFactoryFunction]
        );

        /**
         * Get a company's job's applications
         */
        $router->get(
            '/company/jobs/[jobId]/applications',
            function () {
                $controller = $this->container->get(CompanyController::class);
                $method = 'renderCompanyJobApplications';
                return [
                    'controller' => $controller,
                    'method' => $method
                ];
            },
            [$companyAuthMiddlewareFactoryFunction]
        );

        /**
         * Get a company's job application detail & handle reject/accept
         */
        $companyJobApplicationDetailFactoryFunction = function () {
            $controller = $this->container->get(CompanyController::class);
            $method = 'renderAndHandleCompanyJobApplicationDetail';
            return [
                'controller' => $controller,
                'method' => $method
            ];
        };
        // Render
        $router->get(
            '/company/jobs/[jobId]/applications/[applicationId]',
            $companyJobApplicationDetailFactoryFunction,
            [$companyAuthMiddlewareFactoryFunction]
        );
        // Handle
        $router->post(
            '/company/jobs/[jobId]/applications/[applicationId]',
            $companyJobApplicationDetailFactoryFunction,
            [$companyAuthMiddlewareFactoryFunction]
        );

        /**
         * Get a company profile & handle update
         */
        $companyProfileFactoryFunction = function () {
            $controller = $this->container->get(CompanyController::class);
            $method = 'renderAndHandleUpdateCompany';
            return [
                'controller' => $controller,
                'method' => $method
            ];
        };
        // Render
        $router->get(
            '/company/profile',
            $companyProfileFactoryFunction,
            [$companyAuthMiddlewareFactoryFunction]
        );
        // Handle
        $router->post(
            '/company/profile',
            $companyProfileFactoryFunction,
            [$companyAuthMiddlewareFactoryFunction]
        );

        /**
         * Update a company's job & handle the form submission
         */
        $editJobFactoryFunction = function () {
            $controller = $this->container->get(CompanyController::class);
            $method = 'renderAndHandleEditJob';
            return [
                'controller' => $controller,
                'method' => $method
            ];
        };
        // Render
        $router->get(
            '/company/jobs/[jobId]/edit',
            $editJobFactoryFunction,
            [$companyAuthMiddlewareFactoryFunction]
        );
        // Handle
        $router->post(
            '/company/jobs/[jobId]/edit',
            $editJobFactoryFunction,
            [$companyAuthMiddlewareFactoryFunction]
        );

        /**
         * Delete a company's job
         */
        $router->delete(
            '/company/jobs/[jobId]',
            function () {
                $controller = $this->container->get(CompanyController::class);
                $method = 'handleDeleteJob';
                return [
                    'controller' => $controller,
                    'method' => $method
                ];
            },
            [$companyAuthMiddlewareFactoryFunction]
        );


        /**
         * Delete a job attachment
         */
        $router->delete(
            '/company/jobs/attachments/[attachmentId]',
            function () {
                $controller = $this->container->get(CompanyController::class);
                $method = 'handleDeleteJobAttachment';
                return [
                    'controller' => $controller,
                    'method' => $method
                ];
            },
            [$companyAuthMiddlewareFactoryFunction]
        );
<<<<<<< HEAD

        // Job History
        $router->get(
            '/history',
            function () {
                $controller = $this->container->get(JobController::class);
                $method = 'renderandHandleHistory';
                return [
                    'controller' => $controller,
                    'method' => $method
                ];
            },
        );
=======
>>>>>>> b6f5dddb
    }


    /**
     * Bind key (class) and factory functions to container
     */
    private function registerContainer()
    {
        // Config
        $this->container->bind(
            Config::class,
            function ($c) {
                return new Config();
            }
        );
        error_log("Config registered");

        // Database
        $this->container->bind(
            Database::class,
            function ($c) {
                $config = $c->get(Config::class);
                // initialize db & connect when first created
                $db = new Database($config);
                $db->connect();
                return $db;
            }
        );
        error_log("Database registered");

        // Router
        $this->container->bind(
            Router::class,
            function ($c) {
                return new Router();
            }
        );
        error_log("Router registered");

        // Repositories
        $this->registerRepositoriesToContainer();
        error_log("Repositories registered");

        // Services
        $this->registerServicesToContainer();
        error_log("Services registered");

        // Middlewares
        $this->registerMiddlewaresToContainer();
        error_log("Middlewares registered");

        // Controllers
        $this->registerControllersToContainer();
        error_log("Controllers registered");
    }

    /**
     * Register repositories to container
     */
    private function registerRepositoriesToContainer()
    {
        // UserRepository
        $this->container->bind(
            UserRepository::class,
            function ($c) {
                $db = $c->get(Database::class);
                return new UserRepository($db);
            }
        );

        // Job Repository
        $this->container->bind(
            JobRepository::class,
            function ($c) {
                $db = $c->get(Database::class);
                return new JobRepository($db);
            }
        );

        // Application Repository
        $this->container->bind(
            ApplicationRepository::class,
            function ($c) {
                $db = $c->get(Database::class);
                return new ApplicationRepository($db);
            }
        );

        // Add if needed
    }

    /**
     * Register services to container
     */
    private function registerServicesToContainer()
    {
        // Authentication Service
        $this->container->bind(
            AuthService::class,
            function ($c) {
                $userRepository = $c->get(UserRepository::class);
                return new AuthService($userRepository);
            }
        );

        // Upload Service
        $this->container->bind(
            UploadService::class,
            function ($c) {
                return new UploadService();
            }
        );

        // User Service
        $this->container->bind(
            UserService::class,
            function ($c) {
                $userRepository = $c->get(UserRepository::class);
                return new UserService($userRepository);
            }
        );

        // Job Service
        $this->container->bind(
            JobService::class,
            function ($c) {
                return new JobService();
            }
        );

        // Company Service
        $this->container->bind(
            CompanyService::class,
            function ($c) {
                $userRepository = $c->get(UserRepository::class);
                $jobRepository = $c->get(JobRepository::class);
                $applicationRepository = $c->get(ApplicationRepository::class);
                $uploadService = $c->get(UploadService::class);
                return new CompanyService($userRepository, $jobRepository, $applicationRepository, $uploadService);
            }
        );

        // Application Service
        $this->container->bind(
            ApplicationService::class,
            function ($c) {
                return new ApplicationService();
            }
        );

        // Add more if needed

    }

    /**
     * Register middlewares to container
     */
    private function registerMiddlewaresToContainer()
    {
        // AnyAuthMiddleware
        $this->container->bind(
            AnyAuthMiddleware::class,
            function ($c) {
                return new AnyAuthMiddleware();
            }
        );

        // CompanyAuthMiddleware
        $this->container->bind(
            CompanyAuthMiddleware::class,
            function ($c) {
                return new CompanyAuthMiddleware();
            }
        );

        // JobSeekerAuthMiddleware
        $this->container->bind(
            JobSeekerAuthMiddleware::class,
            function ($c) {
                return new JobSeekerAuthMiddleware();
            }
        );

        // Add more middlewares here
    }

    /**
     * Register controllers to container
     */
    private function registerControllersToContainer()
    {
        // Home Controller
        $this->container->bind(
            HomeController::class,
            function ($c) {
                return new HomeController();
            }
        );

        // AuthController
        $this->container->bind(
            AuthController::class,
            function ($c) {
                $authService = $c->get(AuthService::class);
                return new AuthController($authService);
            }
        );

        // JobController
        $this->container->bind(
            JobController::class,
            function ($c) {
                $jobService = $c->get(JobService::class);
                return new JobController($jobService);
            }
        );

        // CompanyController
        $this->container->bind(
            CompanyController::class,
            function ($c) {
                $companyService = $c->get(CompanyService::class);
                return new CompanyController($companyService);
            }
        );
    }
}<|MERGE_RESOLUTION|>--- conflicted
+++ resolved
@@ -180,38 +180,6 @@
         );
 
         /**
-<<<<<<< HEAD
-         * Job Routes (Job-Seeker)
-         */
-        // Create job
-        // $createJobFactoryFunction = function () {
-        //     $controller = $this->container->get(CompanyController::class);
-        //     $method = 'renderAndHandleCreateJob';
-        //     return [
-        //         'controller' => $controller,
-        //         'method' => $method
-        //     ];
-        // };
-        // Render
-        // $router->get(
-        //     '/company/jobs/create',
-        //     $createJobFactoryFunction,
-        //     [$companyAuthMiddlewareFactoryFunction]
-        // );
-        // Handle
-        // $router->post(
-        //     '/company/jobs/create',
-        //     $createJobFactoryFunction,
-        //     [$companyAuthMiddlewareFactoryFunction]
-        // );
-
-        // Get jobs
-        $router->get(
-            '/jobs',
-            function () {
-                $controller = $this->container->get(JobController::class);
-                $method = 'renderJobs';
-=======
          * Sign out
          */
         $router->post(
@@ -219,23 +187,11 @@
             function () {
                 $controller = $this->container->get(AuthController::class);
                 $method = 'handleSignOut';
->>>>>>> b6f5dddb
-                return [
-                    'controller' => $controller,
-                    'method' => $method
-                ];
-            },
-<<<<<<< HEAD
-            [$jobSeekerAuthMiddleware]
-        );
-
-        // Get company detail jobs
-        $router->get(
-            '/company/jobs/[jobId]/applications',
-            function () {
-                $controller = $this->container->get(CompanyController::class);
-                $method = 'renderCompanyJobApplications';
-=======
+                return [
+                    'controller' => $controller,
+                    'method' => $method
+                ];
+            },
         );
     }
 
@@ -250,6 +206,22 @@
         };
 
         /**
+         * Get company's jobs
+         */
+        $router->get(
+            '/jobs',
+            function () {
+                $controller = $this->container->get(JobController::class);
+                $method = 'renderJobs';
+                return [
+                    'controller' => $controller,
+                    'method' => $method
+                ];
+            },
+            [$jobSeekerAuthMiddlewareFactoryFunction]
+        );
+
+        /**
          * Get job seeeker's application history
          */
         $router->get(
@@ -257,19 +229,11 @@
             function () {
                 $controller = $this->container->get(JobController::class);
                 $method = 'renderandHandleHistory';
->>>>>>> b6f5dddb
-                return [
-                    'controller' => $controller,
-                    'method' => $method
-                ];
-            },
-<<<<<<< HEAD
-            [$companyAuthMiddlewareFactoryFunction]
-        );
-
-        /**
-         * Company Routes
-=======
+                return [
+                    'controller' => $controller,
+                    'method' => $method
+                ];
+            },
             [$jobSeekerAuthMiddlewareFactoryFunction]
         );
     }
@@ -286,7 +250,6 @@
 
         /**
          * Create new job for a company & handle the form submission
->>>>>>> b6f5dddb
          */
         $createJobFactoryFunction = function () {
             $controller = $this->container->get(CompanyController::class);
@@ -445,22 +408,6 @@
             },
             [$companyAuthMiddlewareFactoryFunction]
         );
-<<<<<<< HEAD
-
-        // Job History
-        $router->get(
-            '/history',
-            function () {
-                $controller = $this->container->get(JobController::class);
-                $method = 'renderandHandleHistory';
-                return [
-                    'controller' => $controller,
-                    'method' => $method
-                ];
-            },
-        );
-=======
->>>>>>> b6f5dddb
     }
 
 
@@ -587,7 +534,8 @@
         $this->container->bind(
             JobService::class,
             function ($c) {
-                return new JobService();
+                $jobRepository = $c->get(JobRepository::class);
+                return new JobService($jobRepository);
             }
         );
 
