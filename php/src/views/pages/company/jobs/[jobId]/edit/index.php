<?php
<<<<<<< HEAD
    use src\utils\Sanitizer;
=======
use src\utils\Csrf;
$csrfToken = Csrf::generateToken();
>>>>>>> 3089262b
?>

<main class="main">
    <!-- Card -->
    <section class="card">
        <!-- Back button -->
        <a href="/company/jobs" class="card__back">
            <svg class="back__icon" xmlns="hsttp://www.w3.org/2000/svg" width="24" height="24" viewBox="0 0 24 24" fill="none" stroke="currentColor" stroke-width="2" stroke-linecap="round" stroke-linejoin="round" class="lucide lucide-arrow-left">
                <path d="m12 19-7-7 7-7" />
                <path d="M19 12H5" />
            </svg>

            <span>Back</span>
        </a>

        <!-- Title -->
        <h1 class="card__title">
            Edit Job
        </h1>

        <!-- Form -->
        <form
            id="edit-job-form"
            class="form"
            action="/company/jobs/<?= htmlspecialchars($currentJobId, ENT_QUOTES, 'UTF-8') ?>/edit"
            method="POST"
            enctype="multipart/form-data">
            <input type="hidden" name="csrf_token" value="<?= htmlspecialchars($csrfToken, ENT_QUOTES, 'UTF-8'); ?>">
            <!-- Position -->
            <div class="form__group">
                <label for="position" class="form__label 
                    <?php if (isset($errorFields) && isset($errorFields['position'])):  ?>
                        <?= htmlspecialchars($errorFields['position'][0] ? 'form__error-message' : '', ENT_QUOTES, 'UTF-8'); ?>
                    <?php endif; ?>
                ">
                    Position
                </label>

                <input
                    name="position"
                    type="text"
                    placeholder="Fill in the position you're hiring for"
                    value="<?= htmlspecialchars($fields['position'] ?? '', ENT_QUOTES, 'UTF-8'); ?>"
                    class="input" />

                <p class="form__error-message">
                    <?php if (isset($errorFields) && isset($errorFields['position'])):  ?>
                        <?= htmlspecialchars($errorFields['position'][0] ?? '') ?>
                    <?php endif; ?>
                </p>
            </div>


            <!-- Description (Rich Text) -->
            <div class="form__group">
                <label for="description" class="form__label 
                    <?php if (isset($errorFields) && isset($errorFields['description'])):  ?>
                        <?= htmlspecialchars($errorFields['description'][0] ? 'form__error-message' : '', ENT_QUOTES, 'UTF-8'); ?>
                    <?php endif; ?>
                ">
                    Description
                </label>

                <div class="ql-wrapper">
                    <div id="description-quill-editor">
                        <?= Sanitizer::sanitize($fields['description'] ?? '') ?>
                    </div>
                    <textarea
                        id="hidden-description-quill-editor"
                        name="description"
                        class="textarea"></textarea>
                </div>

                <p class="form__error-message">
                    <?php if (isset($errorFields) && isset($errorFields['description'])):  ?>
                        <?= htmlspecialchars($errorFields['description'][0] ?? '') ?>
                    <?php endif; ?>
                </p>
            </div>

            <!-- Is open -->
            <div class="form__group">
                <div class="form__box">
                    <div>
                        <label for="is-open" class="form__label 
                            <?php if (isset($errorFields) && isset($errorFields['is-open'])):  ?>
                                <?= htmlspecialchars($errorFields['is-open'][0] ? 'form__error-message' : '', ENT_QUOTES, 'UTF-8'); ?>
                            <?php endif; ?>
                        ">
                            Recruiting
                        </label>

                        <p class="form__label-description">
                            Open or close the job
                        </p>
                    </div>

                    <label class="switch">
                        <!-- False -->
                        <input type="hidden" name="is-open" value="0">
                        <!-- True -->
                        <input
                            id="is-open"
                            type="checkbox"
                            name="is-open"
                            value="1"
                            role="switch"
                            class="switch__input"
                            <?= (isset($fields['is-open']) && $fields['is-open'] == '1') ? 'checked' : ''; ?>>
                        <span class="switch__slider"></span>
                    </label>
                </div>
            </div>

            <div class="form__group--row">
                <!-- Job Type -->
                <div class="form__group">
                    <label for="job-type" class="form__label 
                        <?php if (isset($errorFields) && isset($errorFields['job-type'])):  ?>
                            <?= htmlspecialchars($errorFields['job-type'][0] ? 'form__error-message' : '', ENT_QUOTES, 'UTF-8'); ?>
                        <?php endif; ?>
                    ">
                        Job Type
                    </label>

                    <div class="select-wrapper--full">
                        <select class="custom-select" name="job-type" aria-label="Select an option">
                            <option value="" disabled hidden
                                <?= (!isset($fields['job-type']) || $fields['job-type'] === '') ? 'selected' : '' ?>>Select an option</option>
                            <option value="full-time"
                                <?= (isset($fields['job-type']) && $fields['job-type'] === 'full-time') ? 'selected' : '' ?>>Full-Time</option>
                            <option value="part-time"
                                <?= (isset($fields['job-type']) && $fields['job-type'] === 'part-time') ? 'selected' : '' ?>>Part-Time</option>
                            <option value="internship"
                                <?= (isset($fields['job-type']) && $fields['job-type'] === 'internship') ? 'selected' : '' ?>>Internship</option>
                        </select>
                        <svg class="custom-select__chevron-icon" xmlns="http://www.w3.org/2000/svg" width="24" height="24" viewBox="0 0 24 24" fill="none" stroke="currentColor" stroke-width="2" stroke-linecap="round" stroke-linejoin="round">
                            <path d="m6 9 6 6 6-6" />
                        </svg>
                    </div>

                    <p class="form__error-message">
                        <?php if (isset($errorFields) && isset($errorFields['job-type'])):  ?>
                            <?= htmlspecialchars($errorFields['job-type'][0] ?? '') ?>
                        <?php endif; ?>
                    </p>
                </div>

                <!-- Location Type -->
                <div class="form__group">
                    <label for="location-type" class="form__label 
                        <?php if (isset($errorFields) && isset($errorFields['location-type'])):  ?>
                            <?= htmlspecialchars($errorFields['location-type'][0] ? 'form__error-message' : '', ENT_QUOTES, 'UTF-8'); ?>
                        <?php endif; ?>
                    ">
                        Location Type
                    </label>

                    <div class="select-wrapper--full">
                        <select class="custom-select" name="location-type" aria-label="Select an option">
                            <option value="" disabled hidden
                                <?= (!isset($fields['location-type']) || $fields['location-type'] === '') ? 'selected' : '' ?>>Select an option</option>
                            <option value="on-site"
                                <?= (isset($fields['location-type']) && $fields['location-type'] === 'on-site') ? 'selected' : '' ?>>On-Site</option>
                            <option value="hybrid"
                                <?= (isset($fields['location-type']) && $fields['location-type'] === 'hybrid') ? 'selected' : '' ?>>Hybrid</option>
                            <option value="remote"
                                <?= (isset($fields['location-type']) && $fields['location-type'] === 'remote') ? 'selected' : '' ?>>Remote</option>
                        </select>
                        <svg class="custom-select__chevron-icon" xmlns="http://www.w3.org/2000/svg" width="24" height="24" viewBox="0 0 24 24" fill="none" stroke="currentColor" stroke-width="2" stroke-linecap="round" stroke-linejoin="round">
                            <path d="m6 9 6 6 6-6" />
                        </svg>
                    </div>

                    <p class="form__error-message">
                        <?php if (isset($errorFields) && isset($errorFields['location-type'])):  ?>
                            <?= htmlspecialchars($errorFields['location-type'][0] ?? '') ?>
                        <?php endif; ?>
                    </p>
                </div>
            </div>

            <!-- Attachments -->
            <div class="form__group">
                <label for="attachments" class="form__label 
                        <?php if (isset($errorFields) && isset($errorFields['attachments'])):  ?>
                            <?= htmlspecialchars($errorFields['attachments'][0] ? 'form__error-message' : '', ENT_QUOTES, 'UTF-8'); ?>
                        <?php endif; ?>
                    ">
                    Attachments
                </label>

                <!-- Current value -->
                <div id="form-attachments" class="form__attachments">
                    <?php foreach ($fields['attachments'] as $attachment): ?>
                        <div class="attachment">
                            <img class="attachment__image" src="<?= htmlspecialchars($attachment->getFilePath(), ENT_QUOTES, 'UTF-8'); ?>" alt="Attachment" class="attachment">
                            <button data-attachment-id="<?= htmlspecialchars($attachment->getAttachmentId(), ENT_QUOTES, 'UTF-8'); ?>" type="button" class="button--destructive button attachment__delete-button" aria-label="Delete Image Button">
                                <svg class="attachment__delete-icon" xmlns="http://www.w3.org/2000/svg" width="24" height="24" viewBox="0 0 24 24" fill="none" stroke="currentColor" stroke-width="2" stroke-linecap="round" stroke-linejoin="round" class="lucide lucide-trash-2">
                                    <path d="M3 6h18" />
                                    <path d="M19 6v14c0 1-1 2-2 2H7c-1 0-2-1-2-2V6" />
                                    <path d="M8 6V4c0-1 1-2 2-2h4c1 0 2 1 2 2v2" />
                                    <line x1="10" x2="10" y1="11" y2="17" />
                                    <line x1="14" x2="14" y1="11" y2="17" />
                                </svg>
                            </button>
                        </div>
                    <?php endforeach; ?>
                </div>

                <input id="attachments" class="input" name="attachments[]" type="file" accept="image/*" multiple />

                <p class="form__error-message">
                    <?php if (isset($errorFields) && isset($errorFields['attachments'])):  ?>
                        <?= htmlspecialchars($errorFields['attachments'][0] ?? '') ?>
                    <?php endif; ?>
                </p>
            </div>

            <!-- Submit -->
            <button id="edit-job-submit" type="submit" class="button button--default-size button--default-color">
                Edit
            </button>
        </form>
    </section>
</main><|MERGE_RESOLUTION|>--- conflicted
+++ resolved
@@ -1,10 +1,8 @@
 <?php
-<<<<<<< HEAD
-    use src\utils\Sanitizer;
-=======
 use src\utils\Csrf;
+use src\utils\Sanitizer;
+
 $csrfToken = Csrf::generateToken();
->>>>>>> 3089262b
 ?>
 
 <main class="main">
